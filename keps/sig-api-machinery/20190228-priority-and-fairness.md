--- conflicted
+++ resolved
@@ -403,12 +403,8 @@
 var numQueues uint64
 
 func shuffleDealAndPick(v, nq uint64,
-<<<<<<< HEAD
 	lengthOfQueue func(int) int,
-	mr func(int /*in [0, nq-1]*/) int, /*in [0, numQueues-1] and excluding previously determined members of I*/
-=======
 	mr func( /*in [0, nq-1]*/ int) /*in [0, numQueues-1] and excluding previously determined members of I*/ int,
->>>>>>> b5b1d222
 	nRem, minLen, bestIdx int) int {
 	if nRem < 1 {
 		return bestIdx
