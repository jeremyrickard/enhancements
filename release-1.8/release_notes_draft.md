# Checklist for SIGs and Release Team
As SIGs fill out their sections by component, please check off that
you are finished. For guidance about what should have a release note
please check out the [release notes guidance][] issue.

- [ ] sig-api-machinery
- [ ] sig-apps
- [ ] sig-architecture
- [ ] sig-auth
- [ ] sig-autoscaling
- [ ] sig-aws
- [ ] sig-azure
- [ ] sig-big-data
- [ ] sig-cli
- [ ] sig-cluster-lifecycle
- [ ] sig-cluster-ops
- [ ] sig-contributor-experience
- [ ] sig-docs
- [ ] sig-federation
- [ ] sig-governance.md
- [ ] sig-instrumentation
- [ ] sig-network
- [ ] sig-node
- [ ] sig-on-premise
- [ ] sig-openstack
- [ ] sig-product-management
- [ ] sig-release
- [ ] sig-scalability
- [ ] sig-scheduling
- [ ] sig-service-catalog
- [ ] sig-storage
- [ ] sig-testing
- [ ] sig-ui
- [ ] sig-windows

[release notes guidance]: https://github.com/kubernetes/community/issues/484

## **Major Themes**

## **Action Required Before Upgrading**

* The autoscaling/v2alpha1 API has graduated to autoscaling/v2beta1.  The
  form remains unchanged.  HorizontalPodAutoscalers making use of features
  from the autoscaling/v2alpha1 API will need to be migrated to
  autoscaling/v2beta1 to ensure that the new features are properly
  persisted.

* The metrics APIs (`custom.metrics.metrics.k8s.io` and `metrics`) have
  graduated from `v1alpha1` to `v1beta1`.  If you have deployed a custom
  metrics adapter, ensure that it supports the new API version.  If you
  have deployed Heapster in aggregated API server mode, ensure that you
  upgrade Heapster as well. 

## **Known Issues**

## **Deprecations**

## **Notable Features**
#### Storage

* Capacity Isolation/Resource Management for Local Ephemeral Storage
* Block Volumes Support
* Enable containerization of mount dependencies
* Support Attach/Detach for RWO volumes such as iSCSI, Fibre Channel and RBD
* Volume Plugin Metrics
* Snapshots
* Resizing Volume Support
* Exposing StorageClass Params To End Users (aka Provisioning configuration in PVC)
* Mount Options to GA
* Allow configuration of reclaim policy in StorageClass
* Expose Storage Usage Metrics
* PV spec refactoring for plugins that reference namespaced resources: Azure File, CephFS, iSCSI, Glusterfs

<<<<<<< HEAD
#### Autoscaling and Metrics

* Support for custom metrics in the Horizontal Pod Autoscaler is moving to
  beta.  The associated metrics APIs (custom metrics and resource/master
  metrics) are graduating to v1beta1.  See [Action Required Before
  Upgrading](#action-required-before-upgrading).
=======
### **Node Components**
#### kubelet
* [alpha] Add limited support for pod "checkpointing" in the kubelet to help enable self-hosting. ([#378](https://github.com/kubernetes/features/issues/378), [@timothysc](https://github.com/timothysc))


### **Cluster Lifecycle**
#### kubeadm
* [beta] A new `phase` subcommand supports performing only subtasks of the full `kubeadm init` flow. Combined with fine-grained configuration, kubeadm is now more easily consumable by higher-level provisioning tools like kops or GKE. ([#356](https://github.com/kubernetes/features/issues/356), [@luxas](https://github.com/luxas), [@justinsb](https://github.com/justinsb))

* [beta] A new `upgrade` subcommand allows you to automatically upgrade a self-hosted cluster created with kubeadm. ([#296](https://github.com/kubernetes/features/issues/296), [@luxas](https://github.com/luxas))

#### kops
* [alpha] Added support for targeting bare metal (or non-cloudprovider) machines. ([#360](https://github.com/kubernetes/features/issues/360), [@justinsb](https://github.com/justinsb)).

* [alpha] kops now supports [running as a server](https://github.com/kubernetes/kops/blob/master/docs/api-server/README.md). ([#359](https://github.com/kubernetes/features/issues/359), [@justinsb](https://github.com/justinsb)).

* [beta] GCE support has been promoted from alpha to beta. ([#358](https://github.com/kubernetes/features/issues/358), [@justinsb](https://github.com/justinsb)).

#### Cluster Discovery/Bootstrap

* [beta] The authentication and verification mechanism called Bootstrap Tokens has been added to the core API, which can be used to easily add new members to a cluster. ([#130](https://github.com/kubernetes/features/issues/130), [@luxas](https://github.com/luxas), [@jbeda](https://github.com/jbeda)).

#### Addons
* [alpha] A new system addon manager is available that is aiming to improve the downsides of the existing `kube-addons.sh` manager. ([#18](https://github.com/kubernetes/features/issues/18), [@justinsb](https://github.com/justinsb))

#### Multi-platform
* [beta] Kubernetes now has automated continuous-integration tests against all of our supported platforms (amd64, armhfp, aarch64, ppc64le), to ensure that it continues to work on these platforms. It's also possible to run clusters with nodes of mixed architectures. ([#288](https://github.com/kubernetes/features/issues/288), [@luxas](https://github.com/luxas), [@mkumatag](https://github.com/mkumatag), [@ixdy](https://github.com/ixdy))

#### Cloud Providers
* [beta] Support for out-of-tree and out-of-process cloud providers, a.k.a pluggable providers, has been promoted from alpha to beta. ([#88](https://github.com/kubernetes/features/issues/88), [@wlan0](https://github.com/wlan0))

#### DaemonSet
* [beta] DaemonSet upgrades can be achieved via a start-then-kill update strategy. ([#373](https://github.com/kubernetes/features/issues/373), [@aaronlevy](https://github.com/aaronlevy), [@diegs](https://github.com/diegs))
>>>>>>> 1e295163
<|MERGE_RESOLUTION|>--- conflicted
+++ resolved
@@ -71,14 +71,14 @@
 * Expose Storage Usage Metrics
 * PV spec refactoring for plugins that reference namespaced resources: Azure File, CephFS, iSCSI, Glusterfs
 
-<<<<<<< HEAD
+
 #### Autoscaling and Metrics
 
 * Support for custom metrics in the Horizontal Pod Autoscaler is moving to
   beta.  The associated metrics APIs (custom metrics and resource/master
   metrics) are graduating to v1beta1.  See [Action Required Before
   Upgrading](#action-required-before-upgrading).
-=======
+
 ### **Node Components**
 #### kubelet
 * [alpha] Add limited support for pod "checkpointing" in the kubelet to help enable self-hosting. ([#378](https://github.com/kubernetes/features/issues/378), [@timothysc](https://github.com/timothysc))
@@ -112,4 +112,3 @@
 
 #### DaemonSet
 * [beta] DaemonSet upgrades can be achieved via a start-then-kill update strategy. ([#373](https://github.com/kubernetes/features/issues/373), [@aaronlevy](https://github.com/aaronlevy), [@diegs](https://github.com/diegs))
->>>>>>> 1e295163
