--- conflicted
+++ resolved
@@ -61,26 +61,26 @@
 sensitive workloads such as data analytics and deep learning, while delivering
 incremental improvements to node reliability.
 
-<<<<<<< HEAD
+[SIG Node]: https://github.com/kubernetes/community/tree/master/sig-node
+
+### SIG Network
+
+[SIG Network][] is responsible for networking components, APIs, and plugins in Kubernetes.
+
+For the 1.8 release, SIG Network enhanced the NetworkPolicy API to include support for pod egress traffic policies, and a match criteria that allows policy rules to match source or destination CIDR. Both of these enhancements are designated as beta. SIG Network also focused on improving the kube-proxy to include an alpha IPVS mode in addition to the current iptables and userspace modes.
+
+[SIG Network]: https://github.com/kubernetes/community/tree/master/sig-network
+
 ### SIG Storage
 
-[SIG Storage](https://github.com/kubernetes/community/tree/master/sig-storage) is
-responsible for storage and volume plugin components. For the 1.8 release, SIG Storage extends
-the Kubernetes storage API beyond just making volumes available to enabling volume resizing
-and snapshotting. Beyond these alpha/prototype features, the SIG, focused on providing users
-more control over their storage: with features like the ability to set requests & limits on
-ephemeral storage, the ability to specify mount options, more metrics, and improvments to
-Flex driver deployments.
-=======
-[SIG Node]: https://github.com/kubernetes/community/tree/master/sig-node
-
-### SIG Network
-
-[SIG Network][] is responsible for networking components, APIs, and plugins in Kubernetes.
-
-For the 1.8 release, SIG Network enhanced the NetworkPolicy API to include support for pod egress traffic policies, and a match criteria that allows policy rules to match source or destination CIDR. Both of these enhancements are designated as beta. SIG Network also focused on improving the kube-proxy to include an alpha IPVS mode in addition to the current iptables and userspace modes.
-
-[SIG Network]: https://github.com/kubernetes/community/tree/master/sig-network
+[SIG Storage][] is responsible for storage and volume plugin components. For the 1.8
+release, SIG Storage extends the Kubernetes storage API beyond just making volumes
+available to enabling volume resizing and snapshotting. Beyond these alpha/prototype
+features, the SIG, focused on providing users more control over their storage: with
+features like the ability to set requests & limits on ephemeral storage, the ability
+to specify mount options, more metrics, and improvments to Flex driver deployments.
+
+[SIG Storage]: https://github.com/kubernetes/community/tree/master/sig-storage
 
 ### SIG Autoscaling
 
@@ -91,8 +91,6 @@
 features introduced in previous releases, such as the new version of the
 Horizontal Pod Autoscaler API (with support for custom metrics), as well
 as the Cluster Autoscaler (with improved performance and error reporting).
->>>>>>> f0ce01c0
-
 
 [SIG Autoscaling]: https://github.com/kubernetes/community/tree/master/sig-autoscaling
 
