--- conflicted
+++ resolved
@@ -39,22 +39,16 @@
 
 - The kubernetes workloads API (the DaemonSet, Deployment, ReplicaSet, and
 StatefulSet kinds) have been moved to the new apps/v1beta2 group version. This
-<<<<<<< HEAD
 is the current version of the API, and the version we intend to promote to 
 GA in future releases. This version of the API introduces several deprecations 
 and behavioral changes, but its intention is to provide a stable, consistent 
-API surface for promotion. 
+API surface for promotion.
+
 - The roles based access control (RBAC) API group for managing API authorization
 has been promoted to v1. No changes were made to the API from v1beta1. This
 promotion indicates RBAC's production readiness and adoption. Today, the
 authorizer is turned on by default by many distributions of Kubernetes, and is a
 fundamental aspect of a secure cluster.
-=======
-is the current version of the API, and the version we intend to promote to
-GA in future releases. This version of the API introduces several deprecations
-and behavioral changes, but its intention is to provide a stable, consistent
-API surface for promotion.
->>>>>>> a813b126
 
 ## **Action Required Before Upgrading**
 
